--- conflicted
+++ resolved
@@ -41,22 +41,6 @@
                 ComicTaggerSettings.folder = pathlib.Path(os.path.expanduser("~")) / ".ComicTagger"
         return pathlib.Path(ComicTaggerSettings.folder)
 
-<<<<<<< HEAD
-    @staticmethod
-    def base_dir() -> pathlib.Path:
-        if getattr(sys, "frozen", False) and hasattr(sys, "_MEIPASS"):
-            return pathlib.Path(sys._MEIPASS)  # type: ignore[attr-defined]
-
-        return pathlib.Path(__file__).parent
-
-    @staticmethod
-    def get_graphic(filename: str | pathlib.Path) -> str:
-        return str(ComicTaggerSettings.base_dir() / "graphics" / filename)
-
-    @staticmethod
-    def get_ui_file(filename: str | pathlib.Path) -> pathlib.Path:
-        return ComicTaggerSettings.base_dir() / "ui" / filename
-
     @staticmethod
     def get_source_settings(source_name: str, source_settings: dict):
         def get_type(section: str, setting: dict):
@@ -81,8 +65,6 @@
         except Exception:
             return False
 
-=======
->>>>>>> 73dd33dc
     def __init__(self, folder: str | pathlib.Path | None) -> None:
         # General Settings
         self.rar_exe_path = ""
