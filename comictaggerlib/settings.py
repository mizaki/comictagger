--- conflicted
+++ resolved
@@ -305,11 +305,12 @@
             )
         if self.config.has_option("autotag", "remove_archive_after_successful_match"):
             self.remove_archive_after_successful_match = self.config.getboolean(
-<<<<<<< HEAD
                 "autotag", "remove_archive_after_successful_match"
             )
         if self.config.has_option("autotag", "wait_and_retry_on_rate_limit"):
             self.wait_and_retry_on_rate_limit = self.config.getboolean("autotag", "wait_and_retry_on_rate_limit")
+        if self.config.has_option("autotag", "auto_imprint"):
+            self.auto_imprint = self.config.getboolean("autotag", "auto_imprint")
 
     @no_type_check
     def save(self) -> None:
@@ -408,183 +409,7 @@
         self.config.set("autotag", "ignore_leading_numbers_in_filename", self.ignore_leading_numbers_in_filename)
         self.config.set("autotag", "remove_archive_after_successful_match", self.remove_archive_after_successful_match)
         self.config.set("autotag", "wait_and_retry_on_rate_limit", self.wait_and_retry_on_rate_limit)
+        self.config.set("autotag", "auto_imprint", self.auto_imprint)
 
         with open(self.settings_file, "w", encoding="utf-8") as configfile:
-            self.config.write(configfile)
-=======
-                'autotag',
-                'remove_archive_after_successful_match')
-        if self.config.has_option('autotag', 'wait_and_retry_on_rate_limit'):
-            self.wait_and_retry_on_rate_limit = self.config.getboolean(
-                'autotag', 'wait_and_retry_on_rate_limit')
-        if self.config.has_option('autotag', 'auto_imprint'):
-            self.auto_imprint = self.config.getboolean('autotag', 'auto_imprint')
-
-    def save(self):
-
-        if not self.config.has_section('settings'):
-            self.config.add_section('settings')
-
-        self.config.set(
-            'settings', 'check_for_new_version', self.check_for_new_version)
-        self.config.set('settings', 'rar_exe_path', self.rar_exe_path)
-        self.config.set('settings', 'send_usage_stats', self.send_usage_stats)
-
-        if not self.config.has_section('auto'):
-            self.config.add_section('auto')
-
-        self.config.set('auto', 'install_id', self.install_id)
-        self.config.set(
-            'auto',
-            'last_selected_load_data_style',
-            self.last_selected_load_data_style)
-        self.config.set(
-            'auto',
-            'last_selected_save_data_style',
-            self.last_selected_save_data_style)
-        self.config.set('auto', 'last_opened_folder', self.last_opened_folder)
-        self.config.set(
-            'auto', 'last_main_window_width', self.last_main_window_width)
-        self.config.set(
-            'auto', 'last_main_window_height', self.last_main_window_height)
-        self.config.set('auto', 'last_main_window_x', self.last_main_window_x)
-        self.config.set('auto', 'last_main_window_y', self.last_main_window_y)
-        self.config.set(
-            'auto', 'last_form_side_width', self.last_form_side_width)
-        self.config.set(
-            'auto', 'last_list_side_width', self.last_list_side_width)
-        self.config.set(
-            'auto',
-            'last_filelist_sorted_column',
-            self.last_filelist_sorted_column)
-        self.config.set(
-            'auto',
-            'last_filelist_sorted_order',
-            self.last_filelist_sorted_order)
-
-        if not self.config.has_section('identifier'):
-            self.config.add_section('identifier')
-
-        self.config.set(
-            'identifier',
-            'id_length_delta_thresh',
-            self.id_length_delta_thresh)
-        self.config.set(
-            'identifier',
-            'id_publisher_blacklist',
-            self.id_publisher_blacklist)
-
-        if not self.config.has_section('dialogflags'):
-            self.config.add_section('dialogflags')
-
-        self.config.set(
-            'dialogflags', 'ask_about_cbi_in_rar', self.ask_about_cbi_in_rar)
-        self.config.set('dialogflags', 'show_disclaimer', self.show_disclaimer)
-        self.config.set(
-            'dialogflags',
-            'dont_notify_about_this_version',
-            self.dont_notify_about_this_version)
-        self.config.set(
-            'dialogflags', 'ask_about_usage_stats', self.ask_about_usage_stats)
-
-        if not self.config.has_section('filenameparser'):
-            self.config.add_section('filenameparser')
-
-        self.config.set(
-            'filenameparser', 'parse_scan_info', self.parse_scan_info)
-
-        if not self.config.has_section('comicvine'):
-            self.config.add_section('comicvine')
-
-        self.config.set(
-            'comicvine',
-            'use_series_start_as_volume',
-            self.use_series_start_as_volume)
-        self.config.set('comicvine', 'clear_form_before_populating_from_cv',
-                        self.clear_form_before_populating_from_cv)
-        self.config.set(
-            'comicvine', 'remove_html_tables', self.remove_html_tables)
-        self.config.set('comicvine', 'cv_api_key', self.cv_api_key)
-
-        if not self.config.has_section('cbl_transform'):
-            self.config.add_section('cbl_transform')
-
-        self.config.set(
-            'cbl_transform',
-            'assume_lone_credit_is_primary',
-            self.assume_lone_credit_is_primary)
-        self.config.set(
-            'cbl_transform',
-            'copy_characters_to_tags',
-            self.copy_characters_to_tags)
-        self.config.set(
-            'cbl_transform', 'copy_teams_to_tags', self.copy_teams_to_tags)
-        self.config.set(
-            'cbl_transform',
-            'copy_locations_to_tags',
-            self.copy_locations_to_tags)
-        self.config.set(
-            'cbl_transform',
-            'copy_storyarcs_to_tags',
-            self.copy_storyarcs_to_tags)
-        self.config.set(
-            'cbl_transform',
-            'copy_notes_to_comments',
-            self.copy_notes_to_comments)
-        self.config.set(
-            'cbl_transform',
-            'copy_weblink_to_comments',
-            self.copy_weblink_to_comments)
-        self.config.set(
-            'cbl_transform',
-            'apply_cbl_transform_on_cv_import',
-            self.apply_cbl_transform_on_cv_import)
-        self.config.set(
-            'cbl_transform',
-            'apply_cbl_transform_on_bulk_operation',
-            self.apply_cbl_transform_on_bulk_operation)
-
-        if not self.config.has_section('rename'):
-            self.config.add_section('rename')
-
-        self.config.set('rename', 'rename_template', self.rename_template)
-        self.config.set(
-            'rename',
-            'rename_issue_number_padding',
-            self.rename_issue_number_padding)
-        self.config.set(
-            'rename',
-            'rename_use_smart_string_cleanup',
-            self.rename_use_smart_string_cleanup)
-        self.config.set('rename', 'rename_extension_based_on_archive',
-                        self.rename_extension_based_on_archive)
-
-        if not self.config.has_section('autotag'):
-            self.config.add_section('autotag')
-        self.config.set(
-            'autotag', 'save_on_low_confidence', self.save_on_low_confidence)
-        self.config.set(
-            'autotag',
-            'dont_use_year_when_identifying',
-            self.dont_use_year_when_identifying)
-        self.config.set(
-            'autotag',
-            'assume_1_if_no_issue_num',
-            self.assume_1_if_no_issue_num)
-        self.config.set('autotag', 'ignore_leading_numbers_in_filename',
-                        self.ignore_leading_numbers_in_filename)
-        self.config.set('autotag', 'remove_archive_after_successful_match',
-                        self.remove_archive_after_successful_match)
-        self.config.set(
-            'autotag',
-            'wait_and_retry_on_rate_limit',
-            self.wait_and_retry_on_rate_limit)
-        self.config.set('autotag', 'auto_imprint', self.auto_imprint)
-
-        with codecs.open(self.settings_file, 'wb', 'utf8') as configfile:
-            self.config.write(configfile)
-
-# make sure the basedir is cached, in case we're on Windows running a
-# script from frozen binary
-ComicTaggerSettings.baseDir()
->>>>>>> aefe778b
+            self.config.write(configfile)