--- conflicted
+++ resolved
@@ -38,6 +38,7 @@
     parser.add_setting("list_width", default=-1, cmdline=False)
     parser.add_setting("sort_column", default=-1, cmdline=False)
     parser.add_setting("sort_direction", default=0, cmdline=False)
+    parser.add_setting("remove_archive_after_successful_match", default=False, cmdline=False)
 
 
 def identifier(parser: settngs.Manager) -> None:
@@ -134,44 +135,10 @@
         default="comicvine",
         help="Use a specified source by source ID (use --list-plugins to list all sources).\ndefault: %(default)s",
     )
-<<<<<<< HEAD
-=======
-    parser.add_setting(
-        "--remove-html-tables",
-        default=False,
-        action=argparse.BooleanOptionalAction,
-        display_name="Remove HTML tables",
-        help="Removes html tables instead of converting them to text.\ndefault: %(default)s",
-    )
->>>>>>> 063b04c5
 
 
 def md_options(parser: settngs.Manager) -> None:
     # CBL Transform settings
-<<<<<<< HEAD
-    parser.add_setting("--cbl-assume-lone-credit-is-primary", default=False, action=argparse.BooleanOptionalAction)
-    parser.add_setting("--cbl-copy-characters-to-tags", default=False, action=argparse.BooleanOptionalAction)
-    parser.add_setting("--cbl-copy-teams-to-tags", default=False, action=argparse.BooleanOptionalAction)
-    parser.add_setting("--cbl-copy-locations-to-tags", default=False, action=argparse.BooleanOptionalAction)
-    parser.add_setting("--cbl-copy-storyarcs-to-tags", default=False, action=argparse.BooleanOptionalAction)
-    parser.add_setting("--cbl-copy-notes-to-comments", default=False, action=argparse.BooleanOptionalAction)
-    parser.add_setting("--cbl-copy-weblink-to-comments", default=False, action=argparse.BooleanOptionalAction)
-    parser.add_setting("--cbl-apply-transform-on-import", default=False, action=argparse.BooleanOptionalAction)
-    parser.add_setting("--cbl-apply-transform-on-bulk-operation", default=False, action=argparse.BooleanOptionalAction)
-
-    parser.add_setting(
-        "--remove-html-tables",
-        default=False,
-        action=argparse.BooleanOptionalAction,
-        display_name="Remove HTML tables",
-        help="Removes html tables instead of converting them to text",
-    )
-
-    parser.add_setting("use_short_metadata_names", default=False, action=argparse.BooleanOptionalAction, cmdline=False)
-    parser.add_setting(
-        "--disable-cr",
-        default=False,
-=======
     parser.add_setting("--assume-lone-credit-is-primary", default=False, action=argparse.BooleanOptionalAction)
     parser.add_setting("--copy-characters-to-tags", default=False, action=argparse.BooleanOptionalAction)
     parser.add_setting("--copy-teams-to-tags", default=False, action=argparse.BooleanOptionalAction)
@@ -182,6 +149,13 @@
     parser.add_setting("--apply-transform-on-import", default=False, action=argparse.BooleanOptionalAction)
     parser.add_setting("--apply-transform-on-bulk-operation", default=False, action=argparse.BooleanOptionalAction)
 
+    parser.add_setting(
+        "--remove-html-tables",
+        default=False,
+        action=argparse.BooleanOptionalAction,
+        display_name="Remove HTML tables",
+        help="Removes html tables instead of converting them to text",
+    )
     parser.add_setting("use_short_tag_names", default=False, action=argparse.BooleanOptionalAction, cmdline=False)
     parser.add_setting(
         "--cr",
@@ -207,7 +181,6 @@
     )
     parser.add_setting(
         "--tag-merge-lists",
->>>>>>> 063b04c5
         action=argparse.BooleanOptionalAction,
         default=True,
         help="Merge lists when reading enabled tags (genres, characters, etc.) default: %(default)s",
@@ -300,12 +273,10 @@
         action=argparse.BooleanOptionalAction,
         help="When searching ignore leading numbers in the filename.\ndefault: %(default)s",
     )
-    parser.add_setting("remove_archive_after_successful_match", default=False, cmdline=False)
-    parser.add_setting(
-        "-f",
-        "--parse-filename",
+    parser.add_setting(
+        "--prefer-filename",
         action="store_true",
-        help="""Parse the filename to get some info,\nspecifically series name, issue number,\nvolume, and publication year.\n\n""",
+        help="""Prefer metadata parsed from the filename. CLI only.\n\n""",
         file=False,
     )
     parser.add_setting(
