--- conflicted
+++ resolved
@@ -168,7 +168,6 @@
     return widget
 
 
-<<<<<<< HEAD
 def generate_talker_info(talker: ComicTalker, config: settngs.Config, layout: QtWidgets.QGridLayout) -> None:
     row = layout.rowCount()
 
@@ -204,7 +203,8 @@
     line.setFrameShape(QtWidgets.QFrame.HLine)
     line.setFrameShadow(QtWidgets.QFrame.Sunken)
     layout.addWidget(line, row + 3, 0, 1, -1)
-=======
+
+
 def generate_combobox(option: settngs.Setting, layout: QtWidgets.QGridLayout) -> QtWidgets.QComboBox:
     row = layout.rowCount()
     lbl = QtWidgets.QLabel(option.display_name)
@@ -217,7 +217,6 @@
     layout.addWidget(widget, row, 1)
 
     return widget
->>>>>>> 8feade92
 
 
 def settings_to_talker_form(sources: Sources, config: settngs.Config[ct_ns]) -> None:
