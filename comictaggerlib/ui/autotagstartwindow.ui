<?xml version="1.0" encoding="UTF-8"?>
<ui version="4.0">
 <class>dialogExport</class>
 <widget class="QDialog" name="dialogExport">
  <property name="windowModality">
   <enum>Qt::NonModal</enum>
  </property>
  <property name="geometry">
   <rect>
    <x>0</x>
    <y>0</y>
    <width>519</width>
    <height>420</height>
   </rect>
  </property>
  <property name="sizePolicy">
   <sizepolicy hsizetype="Preferred" vsizetype="MinimumExpanding">
    <horstretch>0</horstretch>
    <verstretch>0</verstretch>
   </sizepolicy>
  </property>
  <property name="windowTitle">
   <string>Auto-Tag</string>
  </property>
  <property name="modal">
   <bool>false</bool>
  </property>
  <layout class="QGridLayout" name="gridLayout_2">
   <item row="0" column="0">
    <widget class="QLabel" name="label">
     <property name="sizePolicy">
      <sizepolicy hsizetype="Preferred" vsizetype="Preferred">
       <horstretch>0</horstretch>
       <verstretch>0</verstretch>
      </sizepolicy>
     </property>
     <property name="text">
      <string/>
     </property>
     <property name="wordWrap">
      <bool>true</bool>
     </property>
    </widget>
   </item>
   <item row="1" column="0">
    <layout class="QGridLayout" name="gridLayout">
<<<<<<< HEAD
     <item row="8" column="0">
=======
     <item row="7" column="0">
>>>>>>> cdeca347
      <widget class="QCheckBox" name="cbxSpecifySearchString">
       <property name="sizePolicy">
        <sizepolicy hsizetype="Minimum" vsizetype="Fixed">
         <horstretch>0</horstretch>
         <verstretch>0</verstretch>
        </sizepolicy>
       </property>
       <property name="text">
        <string>Specify series search string for all selected archives:</string>
       </property>
      </widget>
     </item>
     <item row="0" column="0">
      <widget class="QCheckBox" name="cbxSaveOnLowConfidence">
       <property name="sizePolicy">
        <sizepolicy hsizetype="Minimum" vsizetype="Fixed">
         <horstretch>0</horstretch>
         <verstretch>0</verstretch>
        </sizepolicy>
       </property>
       <property name="text">
        <string>Save on low confidence match</string>
       </property>
      </widget>
     </item>
     <item row="4" column="0">
      <widget class="QCheckBox" name="cbxIgnoreLeadingDigitsInFilename">
       <property name="sizePolicy">
        <sizepolicy hsizetype="Minimum" vsizetype="Fixed">
         <horstretch>0</horstretch>
         <verstretch>0</verstretch>
        </sizepolicy>
       </property>
       <property name="text">
        <string>Ignore leading (sequence) numbers in filename</string>
       </property>
      </widget>
     </item>
     <item row="5" column="0">
      <widget class="QCheckBox" name="cbxRemoveAfterSuccess">
       <property name="sizePolicy">
        <sizepolicy hsizetype="Minimum" vsizetype="Fixed">
         <horstretch>0</horstretch>
         <verstretch>0</verstretch>
        </sizepolicy>
       </property>
       <property name="text">
        <string>Remove archives from list after successful tagging</string>
       </property>
      </widget>
     </item>
     <item row="6" column="0">
      <widget class="QCheckBox" name="cbxSplitWords">
       <property name="sizePolicy">
        <sizepolicy hsizetype="Minimum" vsizetype="Fixed">
         <horstretch>0</horstretch>
         <verstretch>0</verstretch>
        </sizepolicy>
       </property>
       <property name="text">
        <string>Split words in filenames (e.g. 'judgedredd' to 'judge dredd') (Experimental)</string>
       </property>
      </widget>
     </item>
     <item row="3" column="0">
      <widget class="QCheckBox" name="cbxWaitForRateLimit">
       <property name="text">
        <string>Wait and retry when Comic Vine rate limit is exceeded (experimental)</string>
       </property>
      </widget>
     </item>
     <item row="1" column="0">
      <widget class="QCheckBox" name="cbxDontUseYear">
       <property name="sizePolicy">
        <sizepolicy hsizetype="Minimum" vsizetype="Fixed">
         <horstretch>0</horstretch>
         <verstretch>0</verstretch>
        </sizepolicy>
       </property>
       <property name="text">
        <string>Don't use publication year in indentification process</string>
       </property>
      </widget>
     </item>
     <item row="2" column="0">
      <widget class="QCheckBox" name="cbxAssumeIssueOne">
       <property name="sizePolicy">
        <sizepolicy hsizetype="Minimum" vsizetype="Fixed">
         <horstretch>0</horstretch>
         <verstretch>0</verstretch>
        </sizepolicy>
       </property>
       <property name="text">
        <string>If no issue number, assume &quot;1&quot;</string>
       </property>
      </widget>
     </item>
<<<<<<< HEAD
     <item row="6" column="0">
      <widget class="QCheckBox" name="cbxAutoImprint">
       <property name="toolTip">
        <string>Checks the publisher against a list of imprints.</string>
       </property>
       <property name="text">
        <string>Auto Imprint</string>
       </property>
      </widget>
     </item>
     <item row="7" column="0">
      <widget class="QCheckBox" name="cbxRemoveMetadata">
       <property name="toolTip">
        <string>Removes existing metadata before applying retrieved metadata</string>
       </property>
       <property name="text">
        <string>Overwrite metadata</string>
       </property>
      </widget>
     </item>
=======
>>>>>>> cdeca347
     <item row="11" column="0">
      <widget class="QLineEdit" name="leNameLengthMatchTolerance">
       <property name="sizePolicy">
        <sizepolicy hsizetype="Expanding" vsizetype="Fixed">
         <horstretch>0</horstretch>
         <verstretch>0</verstretch>
        </sizepolicy>
       </property>
       <property name="maximumSize">
        <size>
         <width>50</width>
         <height>16777215</height>
        </size>
       </property>
      </widget>
     </item>
<<<<<<< HEAD
     <item row="9" column="0">
=======
     <item row="8" column="0">
>>>>>>> cdeca347
      <widget class="QLineEdit" name="leSearchString">
       <property name="sizePolicy">
        <sizepolicy hsizetype="Expanding" vsizetype="Fixed">
         <horstretch>0</horstretch>
         <verstretch>0</verstretch>
        </sizepolicy>
       </property>
      </widget>
     </item>
<<<<<<< HEAD
     <item row="10" column="0">
=======
     <item row="9" column="0">
>>>>>>> cdeca347
      <widget class="QLabel" name="label_3">
       <property name="sizePolicy">
        <sizepolicy hsizetype="Preferred" vsizetype="Fixed">
         <horstretch>0</horstretch>
         <verstretch>0</verstretch>
        </sizepolicy>
       </property>
       <property name="text">
        <string>Adjust Name Length Match Tolerance:</string>
       </property>
      </widget>
     </item>
    </layout>
   </item>
   <item row="2" column="0">
    <widget class="QLabel" name="label_2">
     <property name="sizePolicy">
      <sizepolicy hsizetype="Preferred" vsizetype="Fixed">
       <horstretch>0</horstretch>
       <verstretch>0</verstretch>
      </sizepolicy>
     </property>
     <property name="minimumSize">
      <size>
       <width>40</width>
       <height>0</height>
      </size>
     </property>
     <property name="text">
      <string/>
     </property>
    </widget>
   </item>
   <item row="4" column="0">
    <widget class="QDialogButtonBox" name="buttonBox">
     <property name="orientation">
      <enum>Qt::Horizontal</enum>
     </property>
     <property name="standardButtons">
      <set>QDialogButtonBox::Cancel|QDialogButtonBox::Ok</set>
     </property>
    </widget>
   </item>
  </layout>
 </widget>
 <resources/>
 <connections>
  <connection>
   <sender>buttonBox</sender>
   <signal>accepted()</signal>
   <receiver>dialogExport</receiver>
   <slot>accept()</slot>
   <hints>
    <hint type="sourcelabel">
     <x>346</x>
     <y>187</y>
    </hint>
    <hint type="destinationlabel">
     <x>277</x>
     <y>104</y>
    </hint>
   </hints>
  </connection>
  <connection>
   <sender>buttonBox</sender>
   <signal>rejected()</signal>
   <receiver>dialogExport</receiver>
   <slot>reject()</slot>
   <hints>
    <hint type="sourcelabel">
     <x>346</x>
     <y>187</y>
    </hint>
    <hint type="destinationlabel">
     <x>277</x>
     <y>104</y>
    </hint>
   </hints>
  </connection>
 </connections>
</ui><|MERGE_RESOLUTION|>--- conflicted
+++ resolved
@@ -10,7 +10,7 @@
     <x>0</x>
     <y>0</y>
     <width>519</width>
-    <height>420</height>
+    <height>440</height>
    </rect>
   </property>
   <property name="sizePolicy">
@@ -44,11 +44,7 @@
    </item>
    <item row="1" column="0">
     <layout class="QGridLayout" name="gridLayout">
-<<<<<<< HEAD
-     <item row="8" column="0">
-=======
-     <item row="7" column="0">
->>>>>>> cdeca347
+     <item row="9" column="0">
       <widget class="QCheckBox" name="cbxSpecifySearchString">
        <property name="sizePolicy">
         <sizepolicy hsizetype="Minimum" vsizetype="Fixed">
@@ -100,19 +96,6 @@
        </property>
       </widget>
      </item>
-     <item row="6" column="0">
-      <widget class="QCheckBox" name="cbxSplitWords">
-       <property name="sizePolicy">
-        <sizepolicy hsizetype="Minimum" vsizetype="Fixed">
-         <horstretch>0</horstretch>
-         <verstretch>0</verstretch>
-        </sizepolicy>
-       </property>
-       <property name="text">
-        <string>Split words in filenames (e.g. 'judgedredd' to 'judge dredd') (Experimental)</string>
-       </property>
-      </widget>
-     </item>
      <item row="3" column="0">
       <widget class="QCheckBox" name="cbxWaitForRateLimit">
        <property name="text">
@@ -146,7 +129,6 @@
        </property>
       </widget>
      </item>
-<<<<<<< HEAD
      <item row="6" column="0">
       <widget class="QCheckBox" name="cbxAutoImprint">
        <property name="toolTip">
@@ -167,9 +149,20 @@
        </property>
       </widget>
      </item>
-=======
->>>>>>> cdeca347
-     <item row="11" column="0">
+     <item row="8" column="0">
+      <widget class="QCheckBox" name="cbxSplitWords">
+       <property name="sizePolicy">
+        <sizepolicy hsizetype="Minimum" vsizetype="Fixed">
+         <horstretch>0</horstretch>
+         <verstretch>0</verstretch>
+        </sizepolicy>
+       </property>
+       <property name="text">
+        <string>Split words in filenames (e.g. 'judgedredd' to 'judge dredd') (Experimental)</string>
+       </property>
+      </widget>
+     </item>
+     <item row="12" column="0">
       <widget class="QLineEdit" name="leNameLengthMatchTolerance">
        <property name="sizePolicy">
         <sizepolicy hsizetype="Expanding" vsizetype="Fixed">
@@ -185,11 +178,7 @@
        </property>
       </widget>
      </item>
-<<<<<<< HEAD
-     <item row="9" column="0">
-=======
-     <item row="8" column="0">
->>>>>>> cdeca347
+     <item row="10" column="0">
       <widget class="QLineEdit" name="leSearchString">
        <property name="sizePolicy">
         <sizepolicy hsizetype="Expanding" vsizetype="Fixed">
@@ -199,11 +188,7 @@
        </property>
       </widget>
      </item>
-<<<<<<< HEAD
-     <item row="10" column="0">
-=======
-     <item row="9" column="0">
->>>>>>> cdeca347
+     <item row="11" column="0">
       <widget class="QLabel" name="label_3">
        <property name="sizePolicy">
         <sizepolicy hsizetype="Preferred" vsizetype="Fixed">
