--- conflicted
+++ resolved
@@ -66,23 +66,6 @@
         self.resize(screen_size.width(), screen_size.height())
         self.move(0, 0)
 
-<<<<<<< HEAD
-=======
-        # This is a total hack.  Uses a snapshot of the desktop, and overlays a
-        # translucent screen over it.  Probably can do it better by setting opacity of a widget
-        # TODO: macOS denies this
-        screen = QtWidgets.QApplication.primaryScreen()
-        self.desktopBg = screen.grabWindow(sip.voidptr(0), 0, 0, screen_size.width(), screen_size.height())
-        bg = QtGui.QPixmap(":/graphics/popup_bg.png")
-        self.clientBgPixmap = bg.scaled(
-            screen_size.width(),
-            screen_size.height(),
-            QtCore.Qt.AspectRatioMode.IgnoreAspectRatio,
-            QtCore.Qt.SmoothTransformation,
-        )
-        self.setMask(self.clientBgPixmap.mask())
-
->>>>>>> 063b04c5
         self.apply_image_pixmap()
         if platform.system() == "Darwin":
             self.lblImage: QtWidgets.QLabel
@@ -94,7 +77,7 @@
             # translucent screen over it.  Probably can do it better by setting opacity of a widget
             # TODO: macOS denies this
             self.desktopBg = screen.grabWindow(sip.voidptr(0), 0, 0, screen_size.width(), screen_size.height())
-            bg = QtGui.QPixmap(str(graphics_path / "popup_bg.png"))
+            bg = QtGui.QPixmap(":/graphics/popup_bg.png")
             self.clientBgPixmap = bg.scaled(
                 screen_size.width(),
                 screen_size.height(),
