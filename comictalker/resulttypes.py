--- conflicted
+++ resolved
@@ -22,12 +22,9 @@
     name: str
     publisher: str
     start_year: int | None
-<<<<<<< HEAD
-    complete: bool  # Is this a complete ComicSeries? or is there more data to fetch
-=======
     genres: list[str]
     format: str | None
->>>>>>> 783e10a9
+    complete: bool  # Is this a complete ComicSeries? or is there more data to fetch
 
     def copy(self) -> ComicSeries:
         return copy.deepcopy(self)
