--- conflicted
+++ resolved
@@ -32,18 +32,12 @@
     description: str
     id: str
     image_url: str
-<<<<<<< HEAD
-    image_thumb_url: str
     issue_number: str
     rating: float
     manga: str
     genres: list[str]
     tags: list[str]
-    name: Required[str]
-=======
-    issue_number: str
     name: str
->>>>>>> 734b83ca
     site_detail_url: str
     series: ComicSeries
     alt_image_urls: list[str]
