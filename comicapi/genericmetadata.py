--- conflicted
+++ resolved
@@ -339,7 +339,24 @@
 
         return outstr
 
-<<<<<<< HEAD
+    def fix_publisher(self) -> None:
+        if self.publisher is None:
+            return
+        if self.imprint is None:
+            self.imprint = ""
+
+        imprint, publisher = utils.get_publisher(self.publisher)
+
+        self.publisher = publisher
+
+        if self.imprint.lower() in publisher.lower():
+            self.imprint = None
+
+        if self.imprint is None or self.imprint == "":
+            self.imprint = imprint
+        elif self.imprint.lower() in imprint.lower():
+            self.imprint = imprint
+
 
 md_test = GenericMetadata()
 
@@ -429,23 +446,4 @@
 md_test.rights = None
 md_test.identifier = None
 md_test.last_mark = None
-md_test.cover_image = None
-=======
-    def fixPublisher(self):
-        if self.publisher is None:
-            return
-        if self.imprint is None:
-            self.imprint = ""
-
-        imprint, publisher = utils.getPublisher(self.publisher)
-
-        self.publisher = publisher
-
-        if self.imprint.lower() in publisher.lower():
-            self.imprint = None
-
-        if self.imprint is None or self.imprint == "":
-            self.imprint = imprint
-        elif self.imprint.lower() in imprint.lower():
-            self.imprint = imprint
->>>>>>> aefe778b
+md_test.cover_image = None