--- conflicted
+++ resolved
@@ -26,34 +26,10 @@
     assert result == cache_result
 
 
-<<<<<<< HEAD
-def test_fetch_issues_by_volume(comicvine_api, comic_cache):
-    results = comicvine_api.fetch_issues_by_volume(23437)
-    cache_issues = comic_cache.get_volume_issues_info(23437, comicvine_api.source_name)
-    for r in results:
-        del r["volume"]
-        del r["image_thumb_url"]
-        del r["characters"]
-        del r["locations"]
-        del r["story_arcs"]
-        del r["teams"]
-    for c in cache_issues:
-        del c["volume"]
-        del c["characters"]
-        del c["locations"]
-        del c["story_arcs"]
-        del c["teams"]
-        del c["genres"]
-        del c["rating"]
-        del c["tags"]
-        del c["manga"]
-    assert results == cache_issues
-=======
 def test_fetch_issues_by_series(comicvine_api, comic_cache):
     results = comicvine_api.fetch_issues_by_series(23437)
     cache_issues = comic_cache.get_series_issues_info(23437, comicvine_api.source_name)
     assert dataclasses.asdict(results[0])["series"] == dataclasses.asdict(cache_issues[0])["series"]
->>>>>>> 734b83ca
 
 
 def test_fetch_issue_data_by_issue_id(comicvine_api):
