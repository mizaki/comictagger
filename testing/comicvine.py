from __future__ import annotations

from typing import Any

import comicapi.genericmetadata
from comicapi import utils


def filter_field_list(cv_result, kwargs):
    if "field_list" in kwargs["params"]:
        for key in list(cv_result.keys()):
            if key not in kwargs["params"]["field_list"]:
                del cv_result[key]


cv_issue_result: dict[str, Any] = {
    "error": "OK",
    "limit": 1,
    "offset": 0,
    "number_of_page_results": 1,
    "number_of_total_results": 1,
    "status_code": 1,
    "results": {
        "aliases": None,
        "api_detail_url": "https://comicvine.gamespot.com/api/issue/4000-140529/",
        "associated_images": [],
        "character_credits": [],
        "character_died_in": [],
        "concept_credits": [],
        "cover_date": "2007-10-01",
        "date_added": "2008-10-16 05:25:47",
        "date_last_updated": "2010-06-09 18:05:49",
        "deck": None,
        "description": "<i>For 12-year-old Anda, getting paid real money to kill the characters of players who were cheating in her favorite online computer game was a win-win situation. Until she found out who was paying her, and what those characters meant to the livelihood of children around the world.</i>",
        "first_appearance_characters": None,
        "first_appearance_concepts": None,
        "first_appearance_locations": None,
        "first_appearance_objects": None,
        "first_appearance_storyarcs": None,
        "first_appearance_teams": None,
        "has_staff_review": False,
        "id": 140529,
        "image": {
            "icon_url": "https://comicvine.gamespot.com/a/uploads/square_avatar/0/574/585444-109004_20080707014047_large.jpg",
            "medium_url": "https://comicvine.gamespot.com/a/uploads/scale_medium/0/574/585444-109004_20080707014047_large.jpg",
            "screen_url": "https://comicvine.gamespot.com/a/uploads/screen_medium/0/574/585444-109004_20080707014047_large.jpg",
            "screen_large_url": "https://comicvine.gamespot.com/a/uploads/screen_kubrick/0/574/585444-109004_20080707014047_large.jpg",
            "small_url": "https://comicvine.gamespot.com/a/uploads/scale_small/0/574/585444-109004_20080707014047_large.jpg",
            "super_url": "https://comicvine.gamespot.com/a/uploads/scale_large/0/574/585444-109004_20080707014047_large.jpg",
            "thumb_url": "https://comicvine.gamespot.com/a/uploads/scale_avatar/0/574/585444-109004_20080707014047_large.jpg",
            "tiny_url": "https://comicvine.gamespot.com/a/uploads/square_mini/0/574/585444-109004_20080707014047_large.jpg",
            "original_url": "https://comicvine.gamespot.com/a/uploads/original/0/574/585444-109004_20080707014047_large.jpg",
            "image_tags": "All Images",
        },
        "issue_number": "1",
        "location_credits": [],
        "name": "Anda's Game",
        "object_credits": [],
        "person_credits": [
            {
                "api_detail_url": "https://comicvine.gamespot.com/api/person/4040-56410/",
                "id": 56410,
                "name": "Dara Naraghi",
                "site_detail_url": "https://comicvine.gamespot.com/dara-naraghi/4040-56410/",
                "role": "writer",
            },
            {
                "api_detail_url": "https://comicvine.gamespot.com/api/person/4040-57222/",
                "id": 57222,
                "name": "Esteve Polls",
                "site_detail_url": "https://comicvine.gamespot.com/esteve-polls/4040-57222/",
                "role": "artist",
            },
            {
                "api_detail_url": "https://comicvine.gamespot.com/api/person/4040-48472/",
                "id": 48472,
                "name": "Neil Uyetake",
                "site_detail_url": "https://comicvine.gamespot.com/neil-uyetake/4040-48472/",
                "role": "letterer",
            },
            {
                "api_detail_url": "https://comicvine.gamespot.com/api/person/4040-5329/",
                "id": 5329,
                "name": "Sam Kieth",
                "site_detail_url": "https://comicvine.gamespot.com/sam-kieth/4040-5329/",
                "role": "cover",
            },
            {
                "api_detail_url": "https://comicvine.gamespot.com/api/person/4040-58534/",
                "id": 58534,
                "name": "Ted Adams",
                "site_detail_url": "https://comicvine.gamespot.com/ted-adams/4040-58534/",
                "role": "editor",
            },
        ],
        "site_detail_url": "https://comicvine.gamespot.com/cory-doctorows-futuristic-tales-of-the-here-and-no/4000-140529/",
        "store_date": None,
        "story_arc_credits": [],
        "team_credits": [],
        "team_disbanded_in": [],
        "volume": {
            "api_detail_url": "https://comicvine.gamespot.com/api/volume/4050-23437/",
            "id": 23437,
            "name": "Cory Doctorow's Futuristic Tales of the Here and Now",
            "site_detail_url": "https://comicvine.gamespot.com/cory-doctorows-futuristic-tales-of-the-here-and-no/4050-23437/",
        },
    },
    "version": "1.0",
}

cv_volume_result: dict[str, Any] = {
    "error": "OK",
    "limit": 1,
    "offset": 0,
    "number_of_page_results": 1,
    "number_of_total_results": 1,
    "status_code": 1,
    "results": {
        "aliases": None,
        "api_detail_url": "https://comicvine.gamespot.com/api/volume/4050-23437/",
        "count_of_issues": 6,
        "date_added": "2008-10-16 05:25:47",
        "date_last_updated": "2012-01-18 17:21:57",
        "deck": None,
        "description": "<p>Writer and <em>BoingBoing.net</em> co-editor <strong>Cory Doctorow</strong> has won acclaim for his science-fiction writing as well as his Creative Commons presentation of his material. Now, IDW Publishing is proud to present six standalone stories adapted from Doctorow's work, each featuring cover art by some of comics' top talents.</p>",
        "id": 23437,
        "image": {
            "icon_url": "https://comicvine.gamespot.com/a/uploads/square_avatar/0/574/585444-109004_20080707014047_large.jpg",
            "medium_url": "https://comicvine.gamespot.com/a/uploads/scale_medium/0/574/585444-109004_20080707014047_large.jpg",
            "screen_url": "https://comicvine.gamespot.com/a/uploads/screen_medium/0/574/585444-109004_20080707014047_large.jpg",
            "screen_large_url": "https://comicvine.gamespot.com/a/uploads/screen_kubrick/0/574/585444-109004_20080707014047_large.jpg",
            "small_url": "https://comicvine.gamespot.com/a/uploads/scale_small/0/574/585444-109004_20080707014047_large.jpg",
            "super_url": "https://comicvine.gamespot.com/a/uploads/scale_large/0/574/585444-109004_20080707014047_large.jpg",
            "thumb_url": "https://comicvine.gamespot.com/a/uploads/scale_avatar/0/574/585444-109004_20080707014047_large.jpg",
            "tiny_url": "https://comicvine.gamespot.com/a/uploads/square_mini/0/574/585444-109004_20080707014047_large.jpg",
            "original_url": "https://comicvine.gamespot.com/a/uploads/original/0/574/585444-109004_20080707014047_large.jpg",
            "image_tags": "All Images",
        },
        "name": "Cory Doctorow's Futuristic Tales of the Here and Now",
        "publisher": {
            "api_detail_url": "https://comicvine.gamespot.com/api/publisher/4010-1190/",
            "id": 1190,
            "name": "IDW Publishing",
        },
        "site_detail_url": "https://comicvine.gamespot.com/cory-doctorows-futuristic-tales-of-the-here-and-no/4050-23437/",
        "start_year": "2007",
    },
    "version": "1.0",
}
cv_not_found = {
    "error": "Object Not Found",
    "limit": 0,
    "offset": 0,
    "number_of_page_results": 0,
    "number_of_total_results": 0,
    "status_code": 101,
    "results": [],
}
comic_series_result = comicapi.genericmetadata.ComicSeries(
    id=str(cv_issue_result["results"]["volume"]["id"]),
    name=cv_issue_result["results"]["volume"]["name"],
    aliases=set(),
    count_of_issues=cv_volume_result["results"]["count_of_issues"],
    count_of_volumes=None,
    description=cv_volume_result["results"]["description"],
    image_url=cv_volume_result["results"]["image"]["super_url"],
    publisher=cv_volume_result["results"]["publisher"]["name"],
    start_year=int(cv_volume_result["results"]["start_year"]),
    format=None,
)
date = utils.parse_date_str(cv_issue_result["results"]["cover_date"])
comic_issue_result = comicapi.genericmetadata.GenericMetadata(
    tag_origin=comicapi.genericmetadata.TagOrigin("comicvine", "Comic Vine"),
    title_aliases=set(),
    month=date[1],
    year=date[2],
    day=date[0],
    description=cv_issue_result["results"]["description"],
    publisher=cv_volume_result["results"]["publisher"]["name"],
    issue_count=cv_volume_result["results"]["count_of_issues"],
    issue_id=str(cv_issue_result["results"]["id"]),
    series=cv_issue_result["results"]["volume"]["name"],
    series_id=str(cv_issue_result["results"]["volume"]["id"]),
    cover_image=cv_issue_result["results"]["image"]["super_url"],
    issue=cv_issue_result["results"]["issue_number"],
    volume=None,
    title=cv_issue_result["results"]["name"],
    web_link=cv_issue_result["results"]["site_detail_url"],
)

cv_md = comicapi.genericmetadata.GenericMetadata(
    is_empty=False,
    tag_origin=comicapi.genericmetadata.TagOrigin("comicvine", "Comic Vine"),
    issue_id=str(cv_issue_result["results"]["id"]),
    series=cv_issue_result["results"]["volume"]["name"],
    series_id=str(cv_issue_result["results"]["volume"]["id"]),
    issue=cv_issue_result["results"]["issue_number"],
    title=cv_issue_result["results"]["name"],
    publisher=cv_volume_result["results"]["publisher"]["name"],
    month=date[1],
    year=date[2],
    day=date[0],
    issue_count=cv_volume_result["results"]["count_of_issues"],
    volume=None,
<<<<<<< HEAD
=======
    genres=set(),
>>>>>>> 058651cc
    language=None,
    description=cv_issue_result["results"]["description"],
    volume_count=None,
    critical_rating=None,
    country=None,
    alternate_series=None,
    alternate_number=None,
    alternate_count=None,
    imprint=None,
    notes=None,
    web_link=cv_issue_result["results"]["site_detail_url"],
    format=None,
    manga=None,
    black_and_white=None,
    page_count=None,
    maturity_rating=None,
    story_arcs=[],
    series_groups=[],
    scan_info=None,
    characters=set(),
    teams=set(),
    locations=set(),
    credits=[
        comicapi.genericmetadata.Credit(person=x["name"], role=x["role"].title(), primary=False)
        for x in cv_issue_result["results"]["person_credits"]
    ],
    tags=set(),
    pages=[],
    price=None,
    is_version_of=None,
    rights=None,
    identifier=None,
    last_mark=None,
    cover_image=cv_issue_result["results"]["image"]["super_url"],
)


class MockResponse:
    """Mocks the response object from requests"""

    def __init__(self, result: dict[str, Any], content=None) -> None:
        self.status_code = 200
        self.result = result
        self.content = content

    def json(self) -> dict[str, list]:
        return self.result<|MERGE_RESOLUTION|>--- conflicted
+++ resolved
@@ -202,10 +202,7 @@
     day=date[0],
     issue_count=cv_volume_result["results"]["count_of_issues"],
     volume=None,
-<<<<<<< HEAD
-=======
     genres=set(),
->>>>>>> 058651cc
     language=None,
     description=cv_issue_result["results"]["description"],
     volume_count=None,
