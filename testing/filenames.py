--- conflicted
+++ resolved
@@ -24,7 +24,21 @@
 
 names = [
     (
-<<<<<<< HEAD
+        "Michel Vaillant #5 Nr. 13 aan de start",
+        "Shortened word followed by a number eg No. 13, Mr. 13",
+        {
+            "issue": "5",
+            "series": "Michel Vaillant",
+            "title": "Nr. 13 aan de start",
+            "volume": "",
+            "year": "",
+            "remainder": "",
+            "issue_count": "",
+            "alternate": "",
+        },
+        (False, True),
+    ),
+    (
         "Karl May #001 Old Shatterhand.cbr",
         "Month in series",
         {
@@ -32,25 +46,15 @@
             "series": "Karl May",
             "title": "Old Shatterhand",
             "publisher": "",
-=======
-        "Michel Vaillant #5 Nr. 13 aan de start",
-        "Shortened word followed by a number eg No. 13, Mr. 13",
-        {
-            "issue": "5",
-            "series": "Michel Vaillant",
-            "title": "Nr. 13 aan de start",
->>>>>>> 582b8cc5
-            "volume": "",
-            "year": "",
-            "remainder": "",
-            "issue_count": "",
-            "alternate": "",
-        },
-        (False, True),
-    ),
-    (
-<<<<<<< HEAD
-=======
+            "volume": "",
+            "year": "",
+            "remainder": "",
+            "issue_count": "",
+            "alternate": "",
+        },
+        (False, True),
+    ),
+    (
         "Michel Vaillant #8 De 8ste man",
         "Non english ordinal",
         {
@@ -188,7 +192,6 @@
         (False, True),
     ),
     (
->>>>>>> 582b8cc5
         "batman #3 title (DC).cbz",
         "publisher in parenthesis",
         {
